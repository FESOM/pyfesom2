name: pyfesom2
channels:
  - conda-forge
dependencies:
  - pandas
  - numpy>=1.16
  - netCDF4
  - joblib
  - pyresample
  - seawater
  - numba
  - scipy
  - cartopy
  - matplotlib!=3.3.1
  - shapely
  - jupyter
  - ipython
  - pytest
  - cmocean
  - zarr
  - fsspec
  - requests
  - aiohttp 
  - dask
<<<<<<< HEAD
  - fsspec
  - zarr
  - aiohttp
  - requests
=======
  - xarray
>>>>>>> 076ae426
<|MERGE_RESOLUTION|>--- conflicted
+++ resolved
@@ -22,11 +22,4 @@
   - requests
   - aiohttp 
   - dask
-<<<<<<< HEAD
-  - fsspec
-  - zarr
-  - aiohttp
-  - requests
-=======
-  - xarray
->>>>>>> 076ae426
+  - xarray