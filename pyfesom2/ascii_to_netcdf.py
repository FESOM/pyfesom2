# -*- coding: utf-8 -*-
#
# This file is part of pyfesom2
# Original R code by Helge Gössling (github.com/FESOM/spheRlab)
# python translation by Jan Streffing
#
# This file can read FESOM ASCII mesh files,
# compute additional mesh information,
# and write it all in a CDO readable netCDF4
# file, which can be used to interpolate 
# FESOM output data.
#
# Simple example usage:
# griddir='/work/ab0246/a270092/input/fesom2/core2/'
# grid = read_fesom_ascii_grid(griddir=griddir)
# write_mesh_to_netcdf(grid, ofile=griddir+'mesh.nc',overwrite=True)


import numpy as np
import os
import warnings
import sys
import time
import math
import configparser
from datetime import datetime
from netCDF4 import Dataset

def read_fesom_ascii_grid(griddir, rot=False, rot_invert=False, rot_abg=None, threeD=True, remove_empty_lev=False, read_boundary=True,
                    reorder_ccw=True, maxmaxneigh=12, findneighbours_maxiter=10, repeatlastpoint=True, onlybaryc=False,
                    omitcoastnds=False, calcpolyareas=True, Rearth=6371000, basicreadonly=False, fesom2=True, cavity=False, verbose=True):


    def convert_elements(arr):
        new_arr = []
        for elem in arr:
            if math.isnan(elem):
                new_arr.append(-1)
            else:
                new_arr.append(int(elem))
        return new_arr


    def barycenter(lon=None, lat=None, x=None, y=None, z=None, weights=None, rm_na=True):
        rad = np.pi / 180

        if lon is None:
            if x is None or y is None or z is None:
                raise ValueError("Please provide lon, lat, and optionally weights.")

            if rm_na:
                if weights is None:
                    inds = ~np.isnan(x) & ~np.isnan(y) & ~np.isnan(z)
                    x, y, z = np.array(x)[inds], np.array(y)[inds], np.array(z)[inds]
                else:
                    inds = ~np.isnan(x) & ~np.isnan(y) & ~np.isnan(z) & ~np.isnan(weights)
                    x, y, z, weights = np.array(x)[inds], np.array(y)[inds], np.array(z)[inds], np.array(weights)[inds]

            lon = np.arctan2(y, x) * 180 / np.pi
            lat = np.arcsin(z) * 180 / np.pi

        else:
            if lat is None:
                raise ValueError("Please provide lon and lat.")

            if rm_na:
                if weights is None:
                    inds = ~np.isnan(lon) & ~np.isnan(lat)
                    lon, lat = np.array(lon)[inds], np.array(lat)[inds]
                else:
                    inds = ~np.isnan(lon) & ~np.isnan(lat) & ~np.isnan(weights)
                    lon, lat, weights = np.array(lon)[inds], np.array(lat)[inds], np.array(weights)[inds]

            lon = np.array(lon) * rad
            lat = np.array(lat) * rad
            x = np.cos(lat) * np.cos(lon)
            y = np.cos(lat) * np.sin(lon)
            z = np.sin(lat)

        if weights is None:
            x_mean = np.mean(x)
            y_mean = np.mean(y)
            z_mean = np.mean(z)
        else:
            weights = weights / np.sum(weights)
            x_mean = np.sum(x * weights)
            y_mean = np.sum(y * weights)
            z_mean = np.sum(z * weights)

        dist = np.sqrt(x_mean ** 2 + y_mean ** 2 + z_mean ** 2)
        x_mean = x_mean / dist
        y_mean = y_mean / dist
        z_mean = z_mean / dist
        lon_result = np.arctan2(y_mean, x_mean) * 180 / np.pi
        lat_result = np.arcsin(z_mean) * 180 / np.pi

        return lon_result, lat_result



    def checkposition(a, b, c, ccw_defined_as=1):
        if len(a) != 2 or len(b) != 2 or len(c) != 2:
            raise ValueError("a, b, and c must be lon-lat vectors of length 2!")

        if abs(ccw_defined_as) != 1:
            raise ValueError("ccw_defined_as must be one of -1 and 1!")

        def lonlat2xyz(lon_lat):
            lon, lat = np.deg2rad(lon_lat[0]), np.deg2rad(lon_lat[1])
            x = np.cos(lat) * np.cos(lon)
            y = np.cos(lat) * np.sin(lon)
            z = np.sin(lat)
            return np.array([x, y, z])

        def crossvec(u, v):
            x = u[1] * v[2] - u[2] * v[1]
            y = u[2] * v[0] - u[0] * v[2]
            z = u[0] * v[1] - u[1] * v[0]
            return np.array([x, y, z])

        a_xyz = lonlat2xyz(a)
        b_xyz = lonlat2xyz(b)
        c_xyz = lonlat2xyz(c)

        alpha = b_xyz - a_xyz
        beta = c_xyz - a_xyz

        alpha_cross_beta = crossvec(alpha, beta)
        alpha_cross_beta_dot_a = np.dot(alpha_cross_beta, a_xyz)

        return int(np.sign(alpha_cross_beta_dot_a) * ccw_defined_as)

    def rotate(lon, lat, abg, invert=False):
        abg_rad = np.deg2rad(abg)
        rot_matrix = np.array([[np.cos(abg_rad[0]) * np.cos(abg_rad[1]), -np.sin(abg_rad[0]), np.cos(abg_rad[0]) * np.sin(abg_rad[1])],
                               [np.sin(abg_rad[0]) * np.cos(abg_rad[1]), np.cos(abg_rad[0]), np.sin(abg_rad[0]) * np.sin(abg_rad[1])],
                               [-np.sin(abg_rad[1]), 0, np.cos(abg_rad[1])]])
        if invert:
            rot_matrix = np.linalg.inv(rot_matrix)
        xyz = np.column_stack((np.cos(np.deg2rad(lat)) * np.cos(np.deg2rad(lon)),
                              np.cos(np.deg2rad(lat)) * np.sin(np.deg2rad(lon)),
                              np.sin(np.deg2rad(lat))))
        xyz_rotated = np.dot(xyz, rot_matrix.T)
        lon_rotated = np.arctan2(xyz_rotated[:, 1], xyz_rotated[:, 0]) * 180 / np.pi
        lat_rotated = np.arcsin(xyz_rotated[:, 2]) * 180 / np.pi
        return lon_rotated, lat_rotated, xyz_rotated[:, 0], xyz_rotated[:, 1], xyz_rotated[:, 2]

    def fill_equidist(lon, lat, nfill):
        lon_endpoints = np.array([lon[-1], lon[0]])
        lat_endpoints = np.array([lat[-1], lat[0]])
        lon_fill = np.interp(np.linspace(0, 1, nfill + 2), [0, 1], lon_endpoints)
        lat_fill = np.interp(np.linspace(0, 1, nfill + 2), [0, 1], lat_endpoints)
        return lon_fill[1:-1], lat_fill[1:-1]


    def triag_area(lon, lat):
        if len(lon) != 3 or len(lat) != 3:
            raise ValueError("lon and lat must be vectors of length 3!")

        ang = np.zeros(3)

        for i in range(3):
            alpha = lon[i] + 90
            beta = 90 - lat[i]
            gamma = 0
            rot_res = rotate(lon, lat, alpha, beta, gamma, return_xyz=True)
            x = rot_res['x']
            y = rot_res['y']
            a = np.array([x[i], y[i]])
            b = np.array([x[(i + 1) % 3], y[(i + 1) % 3]])
            c = np.array([x[(i + 2) % 3], y[(i + 2) % 3]])
            ab = b - a
            ac = c - a

            with np.errstate(invalid='ignore'):
                ang[i] = np.arccos((np.dot(ab / np.linalg.norm(ab), ac / np.linalg.norm(ac))))

        if np.sum(np.isnan(ang)) > 0:
            return 0
        else:
            return np.sum(ang) - np.pi


    def rotate(lon, lat, alpha, beta, gamma, return_xyz=False, invert=False):
        rad = np.pi / 180
        a = alpha * rad
        b = beta * rad
        c = gamma * rad
        lon = lon * rad
        lat = lat * rad

        rotmat = np.zeros((3, 3))
        rotmat[0, 0] = np.cos(c) * np.cos(a) - np.sin(c) * np.cos(b) * np.sin(a)
        rotmat[0, 1] = np.cos(c) * np.sin(a) + np.sin(c) * np.cos(b) * np.cos(a)
        rotmat[0, 2] = np.sin(c) * np.sin(b)
        rotmat[1, 0] = -np.sin(c) * np.cos(a) - np.cos(c) * np.cos(b) * np.sin(a)
        rotmat[1, 1] = -np.sin(c) * np.sin(a) + np.cos(c) * np.cos(b) * np.cos(a)
        rotmat[1, 2] = np.cos(c) * np.sin(b)
        rotmat[2, 0] = np.sin(b) * np.sin(a)
        rotmat[2, 1] = -np.sin(b) * np.cos(a)
        rotmat[2, 2] = np.cos(b)

        if invert:
            rotmat = np.linalg.inv(rotmat)

        x = np.cos(lat) * np.cos(lon)
        y = np.cos(lat) * np.sin(lon)
        z = np.sin(lat)

        x_rot = rotmat[0, 0] * x + rotmat[0, 1] * y + rotmat[0, 2] * z
        y_rot = rotmat[1, 0] * x + rotmat[1, 1] * y + rotmat[1, 2] * z
        z_rot = rotmat[2, 0] * x + rotmat[2, 1] * y + rotmat[2, 2] * z
        z_rot[z_rot > 1] = 1
        z_rot[z_rot < -1] = -1

        lon_rot = np.arctan2(y_rot, x_rot) / rad
        np.seterr(invalid='ignore')  # Suppress warnings for invalid values
        lat_rot = np.arcsin(z_rot) / rad
        np.seterr(invalid='warn')  # Restore warnings for invalid values

        if return_xyz:
            return {'lon': lon_rot, 'lat': lat_rot, 'x': x_rot, 'y': y_rot, 'z': z_rot}
        else:
            return {'lon': lon_rot, 'lat': lat_rot}



    def read_aux3d_out(file_path):
        with open(file_path, 'r') as file:
            lines = file.readlines()
        Nlev = int(lines[0])
        depth_bounds = np.array([float(line.strip()) for line in lines[1:Nlev+2]]) * -1
        depth = (depth_bounds[:-1] + depth_bounds[1:]) / 2
        return Nlev, depth, depth_bounds

    def read_nlvls_out(file_path):
        with open(file_path, 'r') as file:
            lines = file.readlines()
        depth_lev = np.array([int(line.strip()) for line in lines]) - 1
        return depth_lev

    def read_nod3d_out(file_path):
        with open(file_path, 'r') as file:
            lines = file.readlines()
        depth = np.array([float(line.strip()) for line in lines[4::5]]) * -1
        return depth

    def read_elem2d_out(file_path):
        with open(file_path, 'r') as file:
            lines = file.readlines()
        Ne = int(lines[0])
        elem = np.array([list(map(int, line.strip().split())) for line in lines[1:]])
        return Ne, elem

    def read_nod2d_out(file_path):
        with open(file_path, 'r') as file:
            lines = file.readlines()
        N = int(lines[0])
        data = np.array([line.strip().split() for line in lines[1:]], dtype=float)
        lon_orig, lat_orig, coast = data[:, 1], data[:, 2], data[:, 3]
        coast = coast[:] % 2 #Exclude info about where mesh is stiched together from coastal array.
        return N, lon_orig, lat_orig, coast

    def read_cav_nod_depth(file_path):
        with open(file_path, 'r') as file:
            lines = file.readlines()
        cav_nod_depth = np.array([float(line.strip()) for line in lines]) - 1
        return cav_nod_depth

    def read_cav_nod_lev(file_path):
        with open(file_path, 'r') as file:
            lines = file.readlines()
        cav_nod_lev = np.array([int(line.strip()) for line in lines]) - 1
        return cav_nod_lev

    def read_cav_elem_lev(file_path):
        with open(file_path, 'r') as file:
            lines = file.readlines()
        cav_elem_lev = np.array([int(line.strip()) for line in lines]) - 1
        return cav_elem_lev

    def find_neighbors(elem, maxmaxneigh=12, reverse=True, verbose=False, max_iter=10):
        if np.any(np.isnan(elem)):
            raise ValueError("'elem' must not contain NaNs.")

        N = np.max(elem)
        Ne = elem.shape[0]
        neighmat = np.full((N, maxmaxneigh), np.nan)
        Nneigh = np.zeros(N, dtype=int)
        barmat = np.full((N, maxmaxneigh), np.nan)
        iscomplete = np.full(N, False)
        iekdone = np.full((Ne, 3), False)
        niter = 0
        completed = True

        while np.sum(iekdone) < Ne * 3:
            niter += 1
            if niter > max_iter:
                warnings.warn("Some elements could not be arranged in order due to multi-domain nodes! Returned neighbourhood information is incomplete.")
                completed = False
                break

            if verbose:
                print(f"Starting iteration {niter}...")
            
            for ie in range(Ne):
                if np.all(iekdone[ie, :]):
                    continue
            
                for k in range(3):
                    if iekdone[ie, k]:
                        continue

                    i = elem[ie, k]-1

                    if iscomplete[i]:
                        raise ValueError("Ups! Trying to add neighbors to a node labeled complete!")

                    neigh1 = elem[ie, (k + 1) % 3]
                    neigh2 = elem[ie, (k + 2) % 3]

                    if np.isnan(neighmat[i, 0]):
                        barmat[i, 0] = ie
                        neighmat[i, 0] = neigh1
                        neighmat[i, 1] = neigh2
                        Nneigh[i] = 2
                        iekdone[ie, k] = True
                    else:
                        found1 = np.any(neighmat[i, :Nneigh[i]] == neigh1)
                        found2 = np.any(neighmat[i, :Nneigh[i]] == neigh2)

                        if found1 and found2:
                            if verbose:
                                print("Found both, node complete.")
                            barmat[i, Nneigh[i]-1] = ie
                            iscomplete[i] = True
                            iekdone[ie, k] = True
                        else:
                            if Nneigh[i] == maxmaxneigh:
                                raise ValueError("Ups! maxmaxneigh is insufficient!")

                            if found1:
                                if verbose:
                                    print("Found 1.")
                                neighmat[i, Nneigh[i]] = neigh2
                                barmat[i, Nneigh[i]-1] = ie
                                Nneigh[i] += 1
                                iekdone[ie, k] = True

                            elif found2:
                                if verbose:
                                    print("Found 2.")
                                neighmat[i, 1:Nneigh[i] + 1] = neighmat[i, :Nneigh[i]]
                                neighmat[i, 0] = neigh1
                                barmat[i, 1:Nneigh[i] + 1] = barmat[i, :Nneigh[i]]
                                barmat[i, 0] = ie
                                Nneigh[i] += 1
                                iekdone[ie, k] = True
                            else:
                                if verbose:
                                    print("Found none, retry element in next iteration.")

        maxneigh = max(Nneigh)
        neighmat = neighmat[:, :maxneigh]
        barmat = barmat[:, :maxneigh]

        if reverse:
            print("Reversing order of neighbors")
            for i in range(N):
                if Nneigh[i] > 1:
                    neighmat[i, :Nneigh[i]] = neighmat[i, Nneigh[i] - 1::-1]
                    barmat[i, :Nneigh[i] - 1] = barmat[i, Nneigh[i] - 2::-1]

        # Calculate the average number of neighbors
        avg_num_neighbors = np.mean(Nneigh)

        return neighmat, barmat, iscomplete, Nneigh, completed, avg_num_neighbors

    ##########################################
    # END of function defs, START of program #
    ##########################################


    fun_call = None
    if basicreadonly:
        print("Reading only basic grid data without further computation of neighborhood etc.")
        if rot or threeD or reorder_ccw:
            print("Reading would be even faster with rot, reorder_ccw, and threeD all set to False")

    if not os.path.exists(os.path.join(griddir, "nod2d.out")) or not os.path.exists(os.path.join(griddir, "elem2d.out")):
        raise FileNotFoundError(f"Files nod2d.out and/or elem2d.out not found in {griddir}.")

    if threeD:
        if not os.path.exists(os.path.join(griddir, "aux3d.out")):
            raise FileNotFoundError("3D information (file aux3d.out) missing. To read 2D only, rerun with threeD=False")
        if not fesom2:
            if not os.path.exists(os.path.join(griddir, "nod3d.out")):
                raise FileNotFoundError("3D information (file nod3d.out) missing. To read 2D only, rerun with threeD=False. To read FESOM2 grid, set fesom2=True.")
        else:
            use_nlvls_out = False
            if not os.path.exists(os.path.join(griddir, "fesom.mesh.diag.nc")):
                if not os.path.exists(os.path.join(griddir, "nlvls.out")):
                    raise FileNotFoundError("3D information (file nlvls.out and fesom.mesh.diag.nc) missing. To read 2D only, rerun with threeD=False. To read FESOM1 grid, set fesom2=False.")
                use_nlvls_out = True
                warnings.warn("File fesom.mesh.diag.nc missing, nlvls.out is used to derive depths only for nodes, not for elements. To read 2D only, rerun with threeD=False. To read FESOM1 grid, set fesom2=False.")
            else:
                try:
                    import netCDF4
                except ImportError:
                    raise ImportError("Package 'netCDF4' is required to read FESOM2 grid data.")
    if verbose:
        print("reading node (grid point) coordinates and coast information ...")
        start_time = time.time()
    N, lon_orig, lat_orig, coast = read_nod2d_out(os.path.join(griddir, "nod2d.out"))
    if verbose:
        print(f"... done. grid contains {N} nodes of which {np.sum(coast)} are coastal (according to info in nod2d.out).")
        end_time = time.time()
        print(f"... execution Time:", round(end_time - start_time, 2), "seconds")

    if rot:
        if verbose:
            print("rotating grid ...")
            start_time = time.time()
        lon, lat, x, y, z = rotate(lon_orig, lat_orig, rot_abg, invert=rot_invert)
        if verbose:
            print("... done.")
            end_time = time.time()
            print(f"... execution Time:", round(end_time - start_time, 2), "seconds")

    else:
        lon, lat, x, y, z = lon_orig, lat_orig, np.cos(np.deg2rad(lat_orig)) * np.cos(np.deg2rad(lon_orig)), np.cos(np.deg2rad(lat_orig)) * np.sin(np.deg2rad(lon_orig)), np.sin(np.deg2rad(lat_orig))
    lon[lon > 180] -= 360
    lon[lon <= -180] += 360

    if verbose:
        print("reading neighbourhood (triangular elements) information ...")
        start_time = time.time()
    Ne, elem = read_elem2d_out(os.path.join(griddir, "elem2d.out"))
    if verbose:
        print(f"... done. grid contains {Ne} triangular elements.")
        end_time = time.time()
        print(f"... execution Time:", round(end_time - start_time, 2), "seconds")

    # Reorder clockwise triangular elements counterclockwise if specified
    if reorder_ccw:
        if verbose:
            start_time = time.time()
            print("reordering clockwise triangular elements counterclockwise ...")
        ord_c = 0
        for ie in range(Ne):
            a = np.array([lon_orig[elem[ie, 0] - 1], lat_orig[elem[ie, 0] - 1]])
            b = np.array([lon_orig[elem[ie, 1] - 1], lat_orig[elem[ie, 1] - 1]])
            c = np.array([lon_orig[elem[ie, 2] - 1], lat_orig[elem[ie, 2] - 1]])
            if checkposition(a, b, c) == -1:
                elem[ie, :] = elem[ie, ::-1]
                ord_c += 1
        if verbose:
            print(f"... done. {ord_c} of {Ne} elements reordered.")
            end_time = time.time()
            print(f"... execution Time:", round(end_time - start_time, 2), "seconds")

    N3D = None
    Nlev = None
    depth = None
    depth_bounds = None
    depth_lev = None
    elemdepth_lev = None
    boundary = None
    if threeD:
        if verbose:
            start_time = time.time()
            print("reading 3D information ...")
        Nlev, depth, depth_bounds = read_aux3d_out(os.path.join(griddir, "aux3d.out"))
        if fesom2:
            #Nlev -= 1
            if use_nlvls_out:
                depth_lev = read_nlvls_out(os.path.join(griddir, "nlvls.out"))
            else:
                mesh_diag_fl = netCDF4.Dataset(os.path.join(griddir, "fesom.mesh.diag.nc"))
                depth_lev = mesh_diag_fl.variables["nlevels_nod2D"][:] - 2
                elemdepth_lev = mesh_diag_fl.variables["nlevels"][:] - 2
                mesh_diag_fl.close()
            if remove_empty_lev and np.max(depth_lev) < Nlev:
                if verbose:
                    print(f"removing {Nlev - np.max(depth_lev)} empty levels from data")
                Nlev = np.max(depth_lev)
                depth_bounds = depth_bounds[:Nlev + 1]
                depth = depth[:Nlev]
            N3D = np.sum(depth_lev)
            if cavity:
                cav_nod_depth = read_cav_nod_depth(os.path.join(griddir, "cavity_depth@node.out"))
                cav_nod_lev = read_cav_nod_lev(os.path.join(griddir, "cavity_nlvls.out"))
                cav_elem_lev = read_cav_elem_lev(os.path.join(griddir, "cavity_elvls.out"))
                cav_nod_mask = (cav_nod_lev != 1)
        else:
            aux3d_mat = np.genfromtxt(os.path.join(griddir, "aux3d.out"), skip_header=1, dtype=int, missing_values="-999", usemask=True)
            depth_lev = np.repeat(Nlev, N)
            for lev in range(Nlev, 0, -1):
                isna_lev = aux3d_mat[:, lev - 1].mask
                if remove_empty_lev and np.sum(isna_lev) == N:
                    if verbose:
                        print(f"removing empty level {lev} from data")
                    Nlev -= 1
                    aux3d_mat = aux3d_mat[:, :Nlev]
                depth_lev[isna_lev] -= 1
            N3D = np.sum(~aux3d_mat.mask)

            if verbose:
                print("retrieving depth information from nod3d.out ...")
            depth = read_nod3d_out(os.path.join(griddir, "nod3d.out"))
            if len(depth) != Nlev:
                raise ValueError("data in aux3d.out is inconsistent with the number of depth levels; consider trying with 'remove_empty_lev=True'")
            depth_bounds = np.concatenate(([depth[0]], (depth[1:] + depth[:-1]) / 2, [depth[-1]]))
            if read_boundary:
                if verbose:
                    print("retrieving 'coast/bottom' information from nod3d.out ...")
                boundary = read_nod3d_out(os.path.join(griddir, "nod3d.out"))[4::5]
        if verbose:
            end_time = time.time()
            print(f"... done. Grid over all levels contains {N3D} elements.")
            print(f"... execution Time:", round(end_time - start_time, 2), "seconds")
    if basicreadonly:
        return {
            'N': N, 'Nlev': Nlev, 'N3D': N3D, 'lon': lon, 'lat': lat, 'elem': elem, 'coast': coast,
            'neighnodes': None, 'neighelems': None, 'stamppoly_lon': None, 'stamppoly_lat': None,
            'baryc_lon': None, 'baryc_lat': None, 'cellareas': None, 'elemareas': None,
            'depth': depth, 'depth_lev': depth_lev, 'boundary': boundary
        }


    if verbose:
        start_time = time.time()
        print("searching all neighbors of each node based on the triangular elements ...")
    neighnodes, neighelems, internal_nodes, Nneighs, elems_completed, all_elements_arranged = find_neighbors(elem, maxmaxneigh, reverse=False, max_iter=findneighbours_maxiter)

    if np.any(coast == internal_nodes):
        warnings.warn("coast information from nod2d.out seems to be corrupt, using diagnosed coast flag instead.")
        coast = ~internal_nodes
    badnodes = None if all_elements_arranged else np.arange(1, N + 1)[~elems_completed]
    if verbose:
        print(f"... done. number of neighbors ranges from {np.min(Nneighs)} to {np.max(Nneighs)} nodes and is {np.mean(Nneighs):.4f} on average.")
        end_time = time.time()
        print(f"... execution Time:", round(end_time - start_time, 2), "seconds")
    if badnodes is not None:
        warnings.warn(f"if 'findneighbours_maxiter' was not set too low, the grid contains {len(badnodes)} 'bad nodes'. consider increasing 'findneighbours_maxiter'. if the problem remains, the grid indeed contains bad nodes that should not exist in the first place. for such nodes only one part of the corresponding ocean patches will be returned by this function (which introduces a slight grid inaccuracy).")

    if verbose:
        start_time = time.time()
        print("determining which elements include coastal nodes ...")
    elemcoast = np.array([np.sum(coast[elem[ie] - 1]) > 1 for ie in range(Ne)])
    Nelemcoast = np.sum(elemcoast)
    if verbose:
        print(f"... done. grid features {Nelemcoast} elements that contain coastal nodes.")
        end_time = time.time()
        print(f"... execution Time:", round(end_time - start_time, 2), "seconds")

    if verbose:
        start_time = time.time()
        print("computing barycenters (centroids) for all triangular elements ...")
    baryc_lon = np.zeros(Ne)
    baryc_lat = np.zeros(Ne)
    for ie in range(Ne):
        elem_ie = elem[ie, :] - 1  # Adjust the indices
        lon_ie, lat_ie = barycenter(lon[elem_ie], lat[elem_ie], z[elem_ie])
        baryc_lon[ie] = lon_ie
        baryc_lat[ie] = lat_ie
    baryc_lon[baryc_lon > 180] -= 360
    baryc_lon[baryc_lon <= -180] += 360
    if verbose:
        print("... done.")
        end_time = time.time()
        print(f"... execution Time:", round(end_time - start_time, 2), "seconds")


    if verbose:
        start_time = time.time()
        print("generate 'stamp polygons' around each node ...")
    maxneighs = neighnodes.shape[1]
    maxNstamp = 2 * maxneighs
    stampmat_lon = np.full((N, maxNstamp), np.nan)
    stampmat_lat = np.full((N, maxNstamp), np.nan)
    Nstamp = np.full(N, np.nan)
    for i in range(N):
        Nstamp_i = 0
        for j in range(maxneighs):
            nn = neighnodes[i, j]
            if np.isnan(nn):
                break
            if not onlybaryc or (coast[i] and (j == 0 or j == Nneighs[i] - 1)):
                # compute median of central node and neighbor node
                nn_index = int(nn) - 1  # Subtract 1 to correct the index
                lon_ij, lat_ij = barycenter([lon[i], lon[nn_index]], [lat[i], lat[nn_index]], [z[i], z[nn_index]])
                stampmat_lon[i, Nstamp_i] = lon_ij
                stampmat_lat[i, Nstamp_i] = lat_ij
                Nstamp_i += 1
            ne = neighelems[i, j]
            if np.isnan(ne):
                break
            stampmat_lon[i, Nstamp_i] = baryc_lon[int(ne)]
            stampmat_lat[i, Nstamp_i] = baryc_lat[int(ne)]
            Nstamp_i += 1
        if coast[i] and not omitcoastnds:
            stampmat_lon[i, Nstamp_i] = lon[i]
            stampmat_lat[i, Nstamp_i] = lat[i]
            Nstamp_i += 1
        Nstamp[i] = Nstamp_i


    if maxNstamp > int(np.max(Nstamp)):
        maxNstamp = int(np.max(Nstamp))
        stampmat_lon = stampmat_lon[:, :maxNstamp]
        stampmat_lat = stampmat_lat[:, :maxNstamp]

    for i in range(N):
        nstamp_i_int = int(Nstamp[i])
        if nstamp_i_int < maxNstamp:
            if repeatlastpoint:
                stampmat_lon[i, nstamp_i_int:maxNstamp] = stampmat_lon[i, nstamp_i_int - 1]
                stampmat_lat[i, nstamp_i_int:maxNstamp] = stampmat_lat[i, nstamp_i_int - 1]
            else:
                lon_endpoints = np.array([stampmat_lon[i, nstamp_i_int - 1], stampmat_lon[i, 0]])
                lat_endpoints = np.array([stampmat_lat[i, nstamp_i_int - 1], stampmat_lat[i, 0]])
                nfill = maxNstamp - nstamp_i_int
                lon_fill, lat_fill = fill_equidist(lon_endpoints, lat_endpoints, nfill)
                stampmat_lon[i, nstamp_i_int:maxNstamp] = lon_fill
                stampmat_lat[i, nstamp_i_int:maxNstamp] = lat_fill

    stampmat_lon[stampmat_lon > 180] -= 360
    stampmat_lon[stampmat_lon <= -180] += 360
    if verbose:
        print(f"... done. number of 'stamp polygon' vertices per node ranges from {int(np.min(Nstamp))} (before padding) to {maxNstamp} and is {np.mean(Nstamp):.4f} on average (before padding).")
        end_time = time.time()
        print(f"... execution Time:", round(end_time - start_time, 2), "seconds")

    cellareas, elemareas = None, None
    if calcpolyareas:
        if verbose:
            start_time = time.time()
            print("computing element and 'stamp polygon' areas ...")
        elemareas = np.zeros(Ne)
        cellareas = np.zeros(N)
        for ie in range(Ne):
            elemareas[ie] = triag_area(lon[elem[ie, :]-1], lat[elem[ie, :]-1])
        elemareas *= Rearth ** 2
        for i in range(N):
            for j in range(np.shape(neighelems)[1]):
                if not np.isnan(neighelems[i, j]):
                    cellareas[i] += elemareas[neighelems[i, j].astype(int)]
        cellareas /= 3
        if verbose:
            print("... done.")
            end_time = time.time()
            print(f"... execution Time:", round(end_time - start_time, 2), "seconds")

    if cavity:
        return {
            'N': N, 'Nelem': Ne, 'Nlev': Nlev, 'N3D': N3D, 'lon': lon, 'lat': lat, 'elem': elem, 'elemcoast': elemcoast, 'coast': coast,
            'neighnodes': neighnodes, 'neighelems': neighelems, 'stamppoly.lon': stampmat_lon, 'stamppoly.lat': stampmat_lat,
            'baryc.lon': baryc_lon, 'baryc.lat': baryc_lat, 'cellareas': cellareas, 'elemareas': elemareas,
            'depth': depth, 'depth.bounds': depth_bounds, 'depth.lev': depth_lev, 'elemdepth.lev': elemdepth_lev, 'boundary': boundary,
            'cav_nod_depth': cav_nod_depth, 'cav_nod_lev': cav_nod_lev, 'cav_elem_lev': cav_elem_lev, 'cav_nod_mask': cav_nod_mask
        }
    else:
        return {
            'N': N, 'Nelem': Ne, 'Nlev': Nlev, 'N3D': N3D, 'lon': lon, 'lat': lat, 'elem': elem, 'elemcoast': elemcoast, 'coast': coast,
            'neighnodes': neighnodes, 'neighelems': neighelems, 'stamppoly.lon': stampmat_lon, 'stamppoly.lat': stampmat_lat,
            'baryc.lon': baryc_lon, 'baryc.lat': baryc_lat, 'cellareas': cellareas, 'elemareas': elemareas,
            'depth': depth, 'depth.bounds': depth_bounds, 'depth.lev': depth_lev, 'elemdepth.lev': elemdepth_lev, 'boundary': boundary
        }
        


##############################################################################
#                            Write to NetCDF4                                #
##############################################################################

def write_mesh_to_netcdf(grid, ofile="~/sl.grid.CDO.nc", netcdf=True, netcdf_prec="double",
             ascii_digits=np.inf, overwrite=False, verbose=True,
             cell_area=True, node_node_links=True, triag_nodes=True,
             coast=True, depth=True, ofile_ZAXIS=None, fesom2velocities=False,
             conventions="original", cavity=False):
    
    fun_call = f"writeCDO(grid, ofile='{ofile}', netcdf={netcdf}, netcdf_prec='{netcdf_prec}', " \
        f"ascii_digits={ascii_digits}, overwrite={overwrite}, verbose={verbose}, " \
        f"cell_area={cell_area}, node_node_links={node_node_links}, triag_nodes={triag_nodes}, " \
        f"coast={coast}, depth={depth}, ofile_ZAXIS={ofile_ZAXIS}, fesom2velocities={fesom2velocities}, " \
        f"conventions='{conventions}', cavity={cavity})"

    def _ncvar_put(var, vals):
        var[:] = vals

    def _ncatt_put(nc, var, name, value):
        nc.variables[var].setncattr(name, value)

    if cell_area and "cellareas" not in grid:
        print("'grid' does not contain an element 'cellareas'; setting 'cell_area' to False")
        cell_area = False

    if node_node_links and "neighnodes" not in grid:
        print("'grid' does not contain an element 'neighnodes'; setting 'node_node_links' to False")
        node_node_links = False

    if triag_nodes and "elem" not in grid:
        print("'grid' does not contain an element 'elem'; setting 'triag_nodes' to False")
        triag_nodes = False

    if coast:
        if fesom2velocities:
            coast_key = "elemcoast"
        else:
            coast_key = "coast"

        if coast_key not in grid:
            print(f"'grid' does not contain an element '{coast_key}'; setting 'coast' to False")
            coast = False

    if depth:
        if "Nlev" not in grid:
            print("'grid' does not contain an element 'Nlev'; setting 'depth' to False")
            depth = False
        elif "depth.bounds" not in grid:
            print("'grid' does not contain an element 'depth.bounds'; setting 'depth' to False")
            depth = False
        elif not fesom2velocities and "depth.lev" not in grid:
            print("'grid' does not contain an element 'depth.lev'; setting 'depth' to False")
            depth = False
        elif fesom2velocities and "elemdepth.lev" not in grid:
            print("'grid' does not contain an element 'elemdepth.lev'; setting 'depth' to False")
            depth = False

    N = len(grid["lon"])

    if not fesom2velocities:
        if "stamppoly.lon" not in grid:
            grid["stamppoly.lon"] = grid["lon_bounds"]
        if "stamppoly.lat" not in grid:
            grid["stamppoly.lat"] = grid["lat_bounds"]
        maxNstamp = grid["stamppoly.lon"].shape[1]
        if verbose:
            print(f"the grid has {N} nodes (grid points) with up to {maxNstamp} stamp polygon vertices per node.")
    else:
        M = grid["elem"].shape[0]
        if verbose:
            print("writing grid description for values defined at the centroids of the triangular elements instead of at the vertices.")
            print(f"the grid has {M} triangular elements.")

    if depth:
        Nlev = grid["Nlev"]
        if verbose:
            print(f"the grid has {Nlev} vertical levels.")

    if overwrite and os.path.exists(ofile):
        if overwrite:
            print("overwriting existing file ...")
        else:
            raise ValueError(f"file {ofile} already exists. Rename/delete the original file or set 'overwrite=True'.")

    if netcdf:
        if conventions == "IFS":
            if not fesom2velocities:
                ncells_dim_name = "grid_size"
                vertices_dim_name = "grid_corners"
                ntriags_dim_name = "ntriags"
                Three_dim_name = "Three"
            else:
                ncells_dim_name = "ncells"
                vertices_dim_name = "vertices"
                ntriags_dim_name = "grid_size"
                Three_dim_name = "grid_corners"
            lon_var_name = "grid_center_lon"
            lon_bnds_var_name = "grid_corner_lon"
            lon_units_name = "degrees"
            lat_var_name = "grid_center_lat"
            lat_bnds_var_name = "grid_corner_lat"
            lat_units_name = "degrees"
        else:
            ncells_dim_name = "ncells"
            vertices_dim_name = "vertices"
            ntriags_dim_name = "ntriags"
            Three_dim_name = "Three"
            lon_var_name = "lon"
            lon_bnds_var_name = "lon_bnds"
            lon_units_name = "degrees_east"
            lat_var_name = "lat"
            lat_bnds_var_name = "lat_bnds"
            lat_units_name = "degrees_north"

        with Dataset(ofile, "w", format="NETCDF4_CLASSIC") as ncfile:
            ncells_dim = ncfile.createDimension(ncells_dim_name, N)
            if not fesom2velocities:
                vertices_dim = ncfile.createDimension(vertices_dim_name, maxNstamp)
                lon_var = ncfile.createVariable(lon_var_name, netcdf_prec, (ncells_dim_name,))
                lon_bnds_var = ncfile.createVariable(lon_bnds_var_name, netcdf_prec, (ncells_dim_name, vertices_dim_name))
                lat_var = ncfile.createVariable(lat_var_name, netcdf_prec, (ncells_dim_name,))
                lat_bnds_var = ncfile.createVariable(lat_bnds_var_name, netcdf_prec, (ncells_dim_name, vertices_dim_name))
            else:
                ntriags_dim = ncfile.createDimension(ntriags_dim_name, M)
                Three_dim = ncfile.createDimension(Three_dim_name, 3)
                lon_var = ncfile.createVariable(lon_var_name, netcdf_prec, (ntriags_dim_name,))
                lon_bnds_var = ncfile.createVariable(lon_bnds_var_name, netcdf_prec, (Three_dim_name, ntriags_dim_name))
                lat_var = ncfile.createVariable(lat_var_name, netcdf_prec, (ntriags_dim_name,))
                lat_bnds_var = ncfile.createVariable(lat_bnds_var_name, netcdf_prec, (Three_dim_name, ntriags_dim_name))

            _ncvar_put(lon_var, grid["lon"])
            _ncvar_put(lon_bnds_var, grid["stamppoly.lon"])
            _ncvar_put(lat_var, grid["lat"])
            _ncvar_put(lat_bnds_var, grid["stamppoly.lat"])

            _ncatt_put(ncfile, lon_var_name, "units", "degrees_east")
            _ncatt_put(ncfile, lon_var_name, "standard_name", "longitude")
            _ncatt_put(ncfile, lon_var_name, "bounds", lon_bnds_var_name)

            _ncatt_put(ncfile, lon_bnds_var_name, "units", "degrees_east")
            _ncatt_put(ncfile, lon_bnds_var_name, "standard_name", "longitude_bounds")
            _ncatt_put(ncfile, lon_bnds_var_name, "centers", lon_var_name)

            _ncatt_put(ncfile, lat_var_name, "units", "degrees_north")
            _ncatt_put(ncfile, lat_var_name, "standard_name", "latitude")
            _ncatt_put(ncfile, lat_var_name, "bounds", lat_bnds_var_name)

            _ncatt_put(ncfile, lat_bnds_var_name, "units", "degrees_north")
            _ncatt_put(ncfile, lat_bnds_var_name, "standard_name", "latitude_bounds")
            _ncatt_put(ncfile, lat_bnds_var_name, "centers", lat_var_name)

            if conventions == "IFS":
                _ncvar_put(ncfile, "grid_dims", np.array([N]))
                _ncvar_put(ncfile, "grid_imask", np.ones(N, dtype=int))

            if cell_area:
                cellareas_var_name = "cell_area"
                if not fesom2velocities:
                    cellareas_var = ncfile.createVariable(cellareas_var_name, netcdf_prec, (ncells_dim_name,), fill_value=-1)
                    _ncvar_put(cellareas_var, grid["cellareas"])
                else:
                    cellareas_var = ncfile.createVariable(cellareas_var_name, netcdf_prec, (ntriags_dim_name,), fill_value=-1)
                    _ncvar_put(cellareas_var, grid["elemareas"])
                _ncatt_put(ncfile, cellareas_var_name, "units", "m2")
                _ncatt_put(ncfile, cellareas_var_name, "long_name", "area of grid cell")
                _ncatt_put(ncfile, cellareas_var_name, "grid_type", "unstructured")
                _ncatt_put(ncfile, cellareas_var_name, "coordinates", f"{lat_var_name} {lon_var_name}")

            if node_node_links:
                nlinks_max_dim = ncfile.createDimension("nlinks_max", grid["neighnodes"].shape[1])
                node_node_links_var = ncfile.createVariable("node_node_links", "i4", (ncells_dim_name, "nlinks_max"), fill_value=-1)
                _ncvar_put(node_node_links_var, grid["neighnodes"])
                _ncatt_put(ncfile, "node_node_links", "long_name", "Indicates which other nodes neighbour each node.")


            if triag_nodes:
                if not fesom2velocities:
                    Three_dim = ncfile.createDimension("Three", 3)
                    ntriags_dim = ncfile.createDimension("ntriags", len(grid["elem"]))
                else:
                    Three_dim = ncfile.createDimension("grid_corners", 3)
                    ntriags_dim = ncfile.createDimension("grid_size", len(grid["elem"]))

                triag_nodes_var = ncfile.createVariable("triag_nodes", "i4", ("ntriags", "Three" if not fesom2velocities else "grid_size"))
                triag_nodes_var.setncatts({"longname": "Maps every triangular face to its three corner nodes."})

                if not fesom2velocities:
                    triag_nodes_var[:, :] = grid["elem"]
                else:
                    triag_nodes_var[:, :] = grid["elem"]


            if coast:
                coast_var_name = "coast"
                if not fesom2velocities:
                    coast_var = ncfile.createVariable(coast_var_name, "i4", (ncells_dim_name,), fill_value=-1)
                    _ncvar_put(coast_var, grid["coast"])
                else:
                    coast_var = ncfile.createVariable(coast_var_name, "i4", (ntriags_dim_name,), fill_value=-1)
                    _ncvar_put(coast_var, grid["elemcoast"])
                _ncatt_put(ncfile, coast_var_name, "long_name", "Indicates coastal nodes: coast=1, internal=0")
                _ncatt_put(ncfile, coast_var_name, "grid_type", "unstructured")
                _ncatt_put(ncfile, coast_var_name, "coordinates", f"{lat_var_name} {lon_var_name}")

            if depth:
                depth_lev_name = "depth_lev"
                nlev_dim = ncfile.createDimension("nlev", Nlev)
                depth_var = ncfile.createVariable("depth", netcdf_prec, ("nlev",), fill_value=-1)
                depth_bnds_dim = ncfile.createDimension("nlev_bnds", Nlev + 1)
                depth_bnds_var = ncfile.createVariable("depth_bnds", netcdf_prec, ("nlev_bnds",), fill_value=-1)
                if not fesom2velocities:
                    depth_lev_var = ncfile.createVariable(depth_lev_name, "i4", (ncells_dim_name,), fill_value=-1)
                else:
                    depth_lev_var = ncfile.createVariable(depth_lev_name, "i4", (ntriags_dim_name,), fill_value=-1)

                _ncvar_put(depth_var, grid["depth"])
                _ncatt_put(ncfile, "depth", "long_name", "depth of model levels in metres (positive downwards)")

                _ncvar_put(depth_bnds_var, grid["depth.bounds"])
                _ncatt_put(ncfile, "depth_bnds", "long_name", "depth of model levels in metres (positive downwards)")

                _ncvar_put(depth_lev_var, grid["depth.lev"])
                _ncatt_put(ncfile, depth_lev_name, "long_name", "depth in terms of number of active levels beneath each ocean surface grid point")
                _ncatt_put(ncfile, depth_lev_name, "grid_type", "unstructured")
                _ncatt_put(ncfile, depth_lev_name, "coordinates", f"{lat_var_name} {lon_var_name}")

                if cavity:
                    cav_nod_depth_name = "cav_nod_depth"
                    cav_nod_lev_name = "cav_nod_lev"
                    cav_elem_lev_name = "cav_elem_lev"
                    cav_nod_mask_name = "cav_nod_mask"
                    cav_nod_depth = ncfile.createVariable(cav_nod_depth_name, netcdf_prec, (ncells_dim_name,), fill_value=-1)
                    cav_nod_lev = ncfile.createVariable(cav_nod_lev_name, netcdf_prec, (ncells_dim_name,), fill_value=-1)
                    cav_elem_lev = ncfile.createVariable(cav_elem_lev_name, netcdf_prec, (ntriags_dim_name,), fill_value=-1)
                    cav_nod_mask = ncfile.createVariable(cav_nod_mask_name, netcdf_prec, (ncells_dim_name,), fill_value=-1)
                    _ncvar_put(cav_nod_depth, grid["cav_nod_depth"])
                    _ncvar_put(cav_nod_lev, grid["cav_nod_lev"])
                    _ncvar_put(cav_elem_lev, grid["cav_elem_lev"])
                    _ncvar_put(cav_nod_mask, grid["cav_nod_mask"])
                    _ncatt_put(ncfile, cav_nod_depth_name, "long_name", "ceiling top depth of cavity on nodes (0.0=no cavity)")
                    _ncatt_put(ncfile, cav_nod_lev_name, "long_name", "top layer of cavity on nodes")
                    _ncatt_put(ncfile, cav_elem_lev_name, "long_name", "top layer of cavity on element")
                    _ncatt_put(ncfile, cav_nod_mask_name, "long_name", "binary mask where ocean topped by atmophere = 1, ocean topped by ice shelf = 0")
                    _ncatt_put(ncfile, cav_nod_depth_name, "unit", "m")
                    _ncatt_put(ncfile, cav_nod_depth_name, "grid_type", "unstructured")
                    _ncatt_put(ncfile, cav_nod_lev_name, "grid_type", "unstructured")
                    _ncatt_put(ncfile, cav_elem_lev_name, "grid_type", "unstructured")
                    _ncatt_put(ncfile, cav_nod_mask_name, "grid_type", "unstructured")
                    _ncatt_put(ncfile, cav_nod_depth_name, "coordinates", f"{lat_var_name} {lon_var_name}")
                    _ncatt_put(ncfile, cav_nod_lev_name, "coordinates", f"{lat_var_name} {lon_var_name}")
                    _ncatt_put(ncfile, cav_elem_lev_name, "coordinates", f"{lat_var_name} {lon_var_name}")
                    _ncatt_put(ncfile, cav_nod_mask_name, "coordinates", f"{lat_var_name} {lon_var_name}")

            ncfile.Conventions = 'CF-1.4'

            # Create a configparser object and read the setup.cfg file
            config_file = '../setup.cfg'
            config = configparser.ConfigParser()
            config.read(config_file)
            # Get the 'current_version' from the 'bumpversion' section in setup.cfg
            if 'bumpversion' in config:
                package_version = config['bumpversion'].get('current_version', '')
            else:
                package_version = ''
            history_att = f"{datetime.utcnow().strftime('%Y-%m-%d %H:%M:%S')} GMT; Grid description file generated with pyfesom2 version :{package_version}."
            if grid.get("fun.call"):
                history_att += f"; Grid read and converted with: {grid['fun.call']}"
            history_att += f"; Grid written with: {fun_call}"
            ncfile.History = history_att
            

    else:
        raise NotImplementedError("Ascii output (which is deprecated and slow anyway) has not been implemented for fesom2velocities=True.")

    if verbose:
        print("Horizontal grid description file complete.")
        print(f"You can use this file to set the horizontal grid of a corresponding NetCDF file with 'cdo setgrid,{ofile} ifile.nc ofile.nc'.")

    if depth and ofile_ZAXIS is not None:
        # Assuming you have the corresponding writeZAXIS function.
        # You should provide its implementation.
        res = writeZAXIS(grid, ofile=ofile_ZAXIS, overwrite=overwrite, verbose=verbose)
<<<<<<< HEAD
=======

griddir='/work/ab0246/a270092/input/fesom2/pi_mesh/'
grid = read_fesom_ascii_grid(griddir=griddir)
write_mesh_to_netcdf(grid, ofile=griddir+'mesh.nc',overwrite=True)
>>>>>>> 19f812bc
<|MERGE_RESOLUTION|>--- conflicted
+++ resolved
@@ -953,10 +953,3 @@
         # Assuming you have the corresponding writeZAXIS function.
         # You should provide its implementation.
         res = writeZAXIS(grid, ofile=ofile_ZAXIS, overwrite=overwrite, verbose=verbose)
-<<<<<<< HEAD
-=======
-
-griddir='/work/ab0246/a270092/input/fesom2/pi_mesh/'
-grid = read_fesom_ascii_grid(griddir=griddir)
-write_mesh_to_netcdf(grid, ofile=griddir+'mesh.nc',overwrite=True)
->>>>>>> 19f812bc
